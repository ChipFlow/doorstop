--- conflicted
+++ resolved
@@ -1,11 +1,7 @@
 """Package for doorstop."""
 
 __project__ = 'Doorstop'
-<<<<<<< HEAD
-__version__ = '0.7.1'
-=======
 __version__ = '0.8-dev'
->>>>>>> 488374ed
 
 CLI = 'doorstop'
 GUI = 'doorstop-gui'
