--- conflicted
+++ resolved
@@ -17,11 +17,7 @@
 
 class SettingsTestCase(unittest.TestCase):  # pylint: disable=R0904
 
-<<<<<<< HEAD
-    """Base test case class that backs up settings."""  # pylint: disable=C0103
-=======
     """Base test case class that backs up settings."""
->>>>>>> 323cb807
 
     def setUp(self):
         self.backup = (settings.REFORMAT,
