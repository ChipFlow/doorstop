--- conflicted
+++ resolved
@@ -291,14 +291,9 @@
     def add_item(self, number=None, level=None, reorder=True):
         """Create a new item for the document and return it.
 
-<<<<<<< HEAD
+        :param number: desired item number
         :param level: desired item level
         :param reorder: update levels of document items
-=======
-        @param number: desired item number
-        @param level: desired item level
-        @param reorder: update levels of document items
->>>>>>> 8abb4f78
 
         :return: added Item
 
